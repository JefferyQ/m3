--- conflicted
+++ resolved
@@ -191,7 +191,9 @@
 	series := result.SeriesList[0]
 	assert.Equal(t, "a", series.Name())
 	assert.Equal(t, []float64{3, 3, 3}, series.SafeValues())
-<<<<<<< HEAD
+
+	// NB: ensure the fetch was called with the base enforcer's child correctly
+	assert.Equal(t, childEnforcer, store.LastFetchOptions().Enforcer)
 }
 
 func TestFetchByInvalidQuery(t *testing.T) {
@@ -213,9 +215,4 @@
 	result, err := wrapper.FetchByQuery(ctx, query, opts)
 	assert.NoError(t, err)
 	require.Equal(t, 0, len(result.SeriesList))
-=======
-
-	// NB: ensure the fetch was called with the base enforcer's child correctly
-	assert.Equal(t, childEnforcer, store.LastFetchOptions().Enforcer)
->>>>>>> 71a0692a
 }